// Copyright 2023 electronfraud
//
// This file is part of calc.
//
// calc is free software: you can redistribute it and/or modify it under the
// terms of the GNU General Public License as published by the Free Software
// Foundation, either version 3 of the License, or (at your option) any later
// version.
//
// calc is distributed in the hope that it will be useful, but WITHOUT ANY
// WARRANTY; without even the implied warranty of MERCHANTABILITY or FITNESS
// FOR A PARTICULAR PURPOSE. See the GNU General Public License for more
// details.
//
// You should have received a copy of the GNU General Public License along with
// calc. If not, see <https://www.gnu.org/licenses/>.

//! Built-in functions and constants.

use std::collections::HashMap;

use crate::{commit, pop_as_f, pop_as_ff, pop_as_fu, pop_as_i, pop_as_ii, popn, popnn};
use crate::{
    integer, stack,
    stack::Stack,
    units,
    units::{Number, Unit, JOULE, METER, RADIAN, SECOND},
};

/// An error that occurred while executing a builtin.
#[derive(Debug, PartialEq)]
pub enum Error {
    /// A stack error that occurred while executing a builtin.
    Stack(stack::Error),
    /// A units error that occurred while executing a builtin.
    Units(units::Error),
    /// A number was expected to have a unit but was dimensionless.
    MissingUnit,
    /// A number was expected to be dimensionless but had a unit.
    NotDimensionless,
    /// A number was expected to be non-negative but was negative.
    NotNonNegative,
    /// A number was expected to be whole but had a fractional part.
    NotWhole,
}

/// Enables the `?` operator inside implementations of builtins.
impl From<stack::Error> for Error {
    fn from(e: stack::Error) -> Error {
        Error::Stack(e)
    }
}

/// Enables the `?` operator inside implementations of builtins.
impl From<units::Error> for Error {
    fn from(e: units::Error) -> Error {
        Error::Units(e)
    }
}

/// The return type of a builtin.
type Result = std::result::Result<(), Error>;

/// A function that implements a builtin.
pub type Builtin = fn(&mut Stack) -> Result;

/// A table of builtin function names and their implementations.
pub type Table = HashMap<&'static str, Builtin>;

/// `( a b -- a+b )` Pops two items, adds them, and pushes the result.
///
/// # Errors
///
/// An error occurs if:
/// - there are fewer than two items on the stack;
/// - the items are not numbers; or,
/// - the items have incommensurable units.
#[allow(clippy::missing_panics_doc)]
pub fn builtin_add(stack: &mut Stack) -> Result {
    let mut tx = stack.begin();
    let (a, b) = popnn!(tx)?;
    match (a, b) {
        (stack::Item::Float(a), stack::Item::Float(b)) => tx.pushf((&a + &b)?),
        (stack::Item::Float(a), stack::Item::Integer(b)) => tx.pushf((&a + &b.as_units_number())?),
        (stack::Item::Integer(a), stack::Item::Float(b)) => tx.pushf((&a + &b)?),
        (stack::Item::Integer(a), stack::Item::Integer(b)) => tx.pushi(&a + &b),
        _ => panic!("invariant wasn't"),
    }
    commit!(tx)
}

/// `( a b -- a-b )` Pops two items, subtracts the upper item from the lower
/// item, and pushes the result.
///
/// # Errors
///
/// An error occurs if:
/// - there are fewer than two items on the stack;
/// - the items are not numbers; or,
/// - the items have incommensurable units.
#[allow(clippy::missing_panics_doc)]
pub fn builtin_sub(stack: &mut Stack) -> Result {
    let mut tx = stack.begin();
    let (a, b) = popnn!(tx)?;
    match (a, b) {
        (stack::Item::Float(a), stack::Item::Float(b)) => tx.pushf((&a - &b)?),
        (stack::Item::Float(a), stack::Item::Integer(b)) => tx.pushf((&a - &b.as_units_number())?),
        (stack::Item::Integer(a), stack::Item::Float(b)) => tx.pushf((&a - &b)?),
        (stack::Item::Integer(a), stack::Item::Integer(b)) => tx.pushi(&a - &b),
        _ => panic!("invariant wasn't"),
    }
    commit!(tx)
}

/// `( a b -- a*b )` Pops two items, multiplies them, and pushes the result.
///
/// The following combinations of operands are accepted:
/// - two numbers
/// - two units
/// - `a` is a number and `b` is a unit
///
/// Multiplying two units produces a new derived unit. Multiplying a number by
/// a unit is equivalent to multiplying by one of that unit.
///
/// # Errors
///
/// An error occurs if:
/// - there are fewer than two items on the stack;
/// - the items are not two numbers;
/// - the items are not two units; or,
/// - the items are not a number `a` and a unit `b`.
/// - the operation would result in a nonsensical temperature unit.
pub fn builtin_mul(stack: &mut Stack) -> Result {
    let mut tx = stack.begin();
    let items = tx.pop2()?;
    match items {
        (stack::Item::Float(a), stack::Item::Float(b)) => tx.pushf((&a * &b)?),
        (stack::Item::Float(a), stack::Item::Integer(b)) => tx.pushf((&a * &b.as_units_number())?),
        (stack::Item::Integer(a), stack::Item::Float(b)) => tx.pushf((&a * &b)?),
        (stack::Item::Integer(a), stack::Item::Integer(b)) => tx.pushi(&a * &b),
        (stack::Item::Unit(a), stack::Item::Unit(b)) => tx.pushu((&a * &b)?),
        (stack::Item::Float(a), stack::Item::Unit(b)) => tx.pushf((&a * &b)?),
        (stack::Item::Integer(a), stack::Item::Unit(b)) => tx.pushf((&a * &b)?),
        _ => return Err(stack::Error::TypeMismatch.into()),
    };
    commit!(tx)
}

/// `( a b -- a/b )` Pops two items, divides them, and pushes the result.
///
/// The following combinations of operands are accepted:
/// - two numbers
/// - two units
/// - `a` is a number and `b` is a unit
///
/// Dividing two units produces a new derived unit. Dividing a number by a unit
/// is equivalent to multiplying the number by the unit's inverse.
///
/// # Errors
///
/// An error occurs if:
/// - there are fewer than two items on the stack;
/// - the items are not two numbers;
/// - the items are not two units;
/// - the items are not a number `a` and a unit `b`;
/// - the operation would result in a nonsensical temperature unit.
pub fn builtin_div(stack: &mut Stack) -> Result {
    let mut tx = stack.begin();
    let items = tx.pop2()?;
    match items {
        (stack::Item::Float(a), stack::Item::Float(b)) => tx.pushf((&a / &b)?),
        (stack::Item::Float(a), stack::Item::Integer(b)) => tx.pushf((&a / &b.as_units_number())?),
        (stack::Item::Integer(a), stack::Item::Float(b)) => tx.pushf((&a / &b)?),
        (stack::Item::Integer(a), stack::Item::Integer(b)) => tx.pushf(&a / &b),
        (stack::Item::Unit(a), stack::Item::Unit(b)) => tx.pushu((&a / &b)?),
        (stack::Item::Float(a), stack::Item::Unit(b)) => tx.pushf((&a / &b)?),
        (stack::Item::Integer(a), stack::Item::Unit(b)) => tx.pushf((&a / &b)?),
        _ => return Err(stack::Error::TypeMismatch.into()),
    };
    commit!(tx)
}

/// `( a b -- a**b )` Raises `a` to the power of `b`.
///
/// The following combinations of operands are accepted:
/// - two dimensionless numbers
/// - `a` is a number with units and `b` is a dimensionless integer
///
/// Raising a number with units to a large power is not recommended.
///
/// # Errors
///
/// Returns an error if:
/// - there are fewer than two items on the stack;
/// - the operation would result in a nonsensical temperature unit; or,
/// - the items are not one of the accepted combinations described above.
pub fn builtin_pow(stack: &mut Stack) -> Result {
    let mut tx = stack.begin();
    let (a, b) = pop_as_ff!(tx)?;
    tx.pushf(a.pow(&b)?);
    commit!(tx)
}

/// `( a -- e**a )` Raises e to the power of `a`.
///
/// # Errors
///
/// Returns an error if:
/// - the stack is empty; or,
/// - the exponent is not dimensionless.
pub fn builtin_exp(stack: &mut Stack) -> Result {
    // This is functionally identical to `e swap **`, which makes it a prime
    // candidate for pulling out into a library once that's possible.
    let mut tx = stack.begin();
    let x = pop_as_f!(tx)?;
    tx.pushf(units::Number::new(std::f64::consts::E).pow(&x)?);
    commit!(tx)
}

/// `( a -- a**1/2 )` Finds the square root of `a`.
///
/// # Errors
///
/// Returns an error if:
/// - the stack is empty;
/// - `a` has units that don't have an integral square root.
pub fn builtin_sqrt(stack: &mut Stack) -> Result {
    // Another library candidate: `2 /**`
    let mut tx = stack.begin();
    let a = pop_as_f!(tx)?;
    tx.pushf(a.root(&units::Number::new(2.0))?);
    commit!(tx)
}

/// `( a -- a**1/3 )` Finds the cube root of `a`.
///
/// # Errors
///
/// Returns an error if:
/// - the stack is empty;
/// - `a` has units that don't have an integral cube root.
pub fn builtin_cbrt(stack: &mut Stack) -> Result {
    // Library candidate: `3 /**`
    let mut tx = stack.begin();
    let a = pop_as_f!(tx)?;
    tx.pushf(a.root(&units::Number::new(3.0))?);
    commit!(tx)
}

/// `( a b -- a**1/b )` Finds the `b`th root of `a`.
///
/// # Errors
///
/// Returns an error if:
/// - there are fewer than two items on the stack;
/// - `b` has units;
/// - `a` has units and `b` is not whole; or,
/// - `a` has units that don't have an integral `b`th root.
pub fn builtin_root(stack: &mut Stack) -> Result {
    let mut tx = stack.begin();
    let (a, b) = pop_as_ff!(tx)?;
    tx.pushf(a.root(&b)?);
    commit!(tx)
}

/// Macro for creating a trigonometric function builtin.
macro_rules! trig {
    ($name: ident, $fn: ident) => {
        /// `(a -- b)` Computes a trigonometric function.
        ///
        /// # Errors
        ///
        /// Returns an error if:
        /// - the stack is empty;
        /// - the item on top of the stack is not a number; or,
        /// - the number does not have units measuring an angle.
        pub fn $name(stack: &mut Stack) -> Result {
            let mut tx = stack.begin();
            let n = pop_as_f!(tx)?;

            if let Some(u) = n.unit {
                let n = u.convert(n.value, &RADIAN.as_unit())?;
                tx.pushx(n.$fn());
                commit!(tx)
            } else {
                Err(Error::MissingUnit)
            }
        }
    };
}

trig!(builtin_sin, sin);
trig!(builtin_cos, cos);
trig!(builtin_tan, tan);

/// Macro for creating an inverse trigonometric function.
macro_rules! inverse_trig {
    ($name: ident, $fn: ident) => {
        /// `(a -- b)` Computes an inverse trigonometric function.
        ///
        /// # Errors
        ///
        /// Returns an error if:
        /// - the stack is empty;
        /// - the item on top of the stack is not a number; or,
        /// - the number is not dimensionless.
        pub fn $name(stack: &mut Stack) -> Result {
            let mut tx = stack.begin();
            let n = pop_as_f!(tx)?;

            if n.unit.is_none() {
                tx.pushf(Number::new(n.value.$fn()).with_unit(RADIAN.as_unit()));
                commit!(tx)
            } else {
                Err(Error::NotDimensionless)
            }
        }
    };
}

inverse_trig!(builtin_asin, asin);
inverse_trig!(builtin_acos, acos);
inverse_trig!(builtin_atan, atan);

/// `( ... -- )` Pops everything from the stack.
///
/// # Errors
///
/// Never returns an error.
pub fn builtin_clear(stack: &mut Stack) -> Result {
    stack.clear();
    Ok(())
}

/// `( a -- a a )` Duplicates the item on top of the stack.
///
/// # Errors
///
/// An error occurs if the stack is empty.
pub fn builtin_dup(stack: &mut Stack) -> Result {
    let mut tx = stack.begin();
    let a = tx.pop()?;
    tx.push(a.clone());
    tx.push(a);
    commit!(tx)
}

/// `( [n u] -- n )` Makes a number dimensionless.
///
/// # Errors
///
/// An error occurs if:
/// - the stack is empty; or,
/// - the item on top of the stack is not a number.
pub fn builtin_drop(stack: &mut Stack) -> Result {
    let mut tx = stack.begin();
    match tx.pop()? {
        stack::Item::Float(x) => {
            tx.pushx(x.value);
            commit!(tx)
        }
        stack::Item::Integer(_) => Ok(()),
        stack::Item::Unit(_) => Err(Error::Stack(stack::Error::TypeMismatch)),
    }
}

/// `( [n u1] u2 -- [n u2] )` Converts a number into different units.
///
/// # Errors
///
/// An error occurs if:
/// - there are fewer than two items on the stack;
/// - the items are not a number and a unit; or,
/// - the number has units that are incommensurable with `u`.
pub fn builtin_into(stack: &mut Stack) -> Result {
    let mut tx = stack.begin();
    let (a, u) = pop_as_fu!(tx)?;
    if let Some(a_unit) = a.unit {
        let b = a_unit.convert(a.value, &u)?;
        tx.pushf(Number::new(b).with_unit(u));
    } else {
        tx.pushf(a.with_unit(u));
    }
    commit!(tx)
}

macro_rules! bitwise {
    ($name: ident, $op: tt) => {
        /// `( a b -- c )` Computes a bitwise function of two integers.
        ///
        /// # Errors
        ///
        /// An error occurs if:
        /// - there are fewer than two items on the stack; or,
        /// - the items are not integers.
        pub fn $name(stack: &mut Stack) -> Result {
            let mut tx = stack.begin();
            let (a, b) = pop_as_ii!(tx)?;
            tx.pushi(integer::Integer::new(a.value $op b.value, a.repr));
            commit!(tx)
        }
    };
}

bitwise!(builtin_bitwise_and, &);
bitwise!(builtin_bitwise_or, |);
bitwise!(builtin_bitwise_xor, ^);

/// `( a -- ~a )` Computes the bitwise complement of an integer.
///
/// # Errors
///
/// An error occurs if:
/// - the stack is empty; or,
/// - the item on top of the stack is not an integer.
pub fn builtin_bitwise_complement(stack: &mut Stack) -> Result {
    let mut tx = stack.begin();
    let x = pop_as_i!(tx)?;
    tx.pushi(integer::Integer::new(!x.value, x.repr));
    commit!(tx)
}

macro_rules! binrepr {
    ($name: ident, $repr: expr) => {
        /// `( a -- a )` Changes the representation of an integer.
        ///
        /// # Errors
        /// An error occurs if:
        /// - the stack is empty; or,
        /// - the item on top of the stack is not an integer.
        pub fn $name(stack: &mut Stack) -> Result {
            let mut tx = stack.begin();
            let x = pop_as_i!(tx)?;
            tx.pushi(x.with_repr($repr));
            commit!(tx)
        }
    };
}

binrepr!(builtin_bin, integer::Representation::Binary);
binrepr!(builtin_dec, integer::Representation::Decimal);
binrepr!(builtin_oct, integer::Representation::Octal);
binrepr!(builtin_hex, integer::Representation::Hexadecimal);

/// `( a b -- [a & (1<<b)] )` Sets the bit in `a` at index `b`. The least
/// significant bit is index zero.
///
/// # Errors
///
/// An error occurs if:
/// - there are fewer than two items on the stack;
/// - `a` is not an integer; or,
/// - `b` is not a non-negative integer.
pub fn builtin_bset(stack: &mut Stack) -> Result {
    let mut tx = stack.begin();
    let (a, b) = pop_as_ii!(tx)?;
    if b.value >= 0 {
        tx.pushi(integer::Integer::new(a.value & (1 << b.value), a.repr));
        commit!(tx)
    } else {
        Err(Error::NotNonNegative)
    }
}

/// `( a b -- [a & ~(1<<b)] )` Clears the bit in `a` at index `b`. The least
/// significant bit is index zero.
///
/// # Errors
///
/// An error occurs if:
/// - there are fewer than two items on the stack;
/// - `a` is not an integer; or,
/// - `b` is not a non-negative integer.
pub fn builtin_bclr(stack: &mut Stack) -> Result {
    let mut tx = stack.begin();
    let (a, b) = pop_as_ii!(tx)?;
    if b.value >= 0 {
        tx.pushi(integer::Integer::new(a.value & !(1 << b.value), a.repr));
        commit!(tx)
    } else {
        Err(Error::NotNonNegative)
    }
}

/// `( a b -- a [(a >> b) & 1] )` Pushes the bit in `a` at index `b`. The least
/// significant bit is index zero.
///
/// # Errors
///
/// An error occurs if:
/// - there are fewer than two items on the stack;
/// - `a` is not an integer; or,
/// - `b` is not a non-negative integer.
pub fn builtin_bget(stack: &mut Stack) -> Result {
    let mut tx = stack.begin();
    let (a, b) = pop_as_ii!(tx)?;
    if b.value >= 0 {
        let bit = (a.value >> b.value) & 1;
        tx.pushi(a);
        tx.pushi(integer::Integer::bin(bit));
        commit!(tx)
    } else {
        Err(Error::NotNonNegative)
    }
}

/// `( ... a1 ... aN N -- a1 ... aN )` Removes everything from the stack except
/// the topmost `N` items.
///
/// # Errors
///
/// Returns an error if:
/// - the stack has fewer than N+1 items; or,
/// - the item on top of the stack is not a dimensionless, whole, non-negative
///   number.
pub fn builtin_keep(stack: &mut Stack) -> Result {
    let mut tx = stack.begin();
    let n = pop_as_i!(tx)?;
    if n.value < 0 {
        return Err(Error::NotNonNegative);
    }
    #[allow(clippy::cast_possible_truncation, clippy::cast_sign_loss)]
    tx.keep(n.value as usize)?;
    commit!(tx)
}

/// `( a -- )` Pops an item off the stack.
///
/// # Errors
///
/// Returns an error if the stack is empty.
pub fn builtin_pop(stack: &mut Stack) -> Result {
    stack
        .pop()
        .map_or(Err(Error::Stack(stack::Error::Underflow)), |_| Ok(()))
}

/// `( a b -- b a )` Swaps the top two items on the stack.
///
/// # Errors
///
/// Returns an error if the stack has fewer than two items.
pub fn builtin_swap(stack: &mut Stack) -> Result {
    let mut tx = stack.begin();
    let (a, b) = tx.pop2()?;
    tx.push(b);
    tx.push(a);
    commit!(tx)
}

/// Builtin for words that are units.
///
/// If the item on top of the stack is a dimensionless number, that number is
/// assigned the unit `u`. Otherwise, `u` is pushed onto the stack.
#[allow(clippy::missing_panics_doc)]
pub fn builtin_unit(u: &Unit, stack: &mut Stack) {
    let mut tx = stack.begin();
    if let Ok(x) = popn!(tx) {
        match x {
            stack::Item::Float(x) => {
                if x.is_dimensionless() {
                    tx.pushf(x.with_unit(u.clone()));
                    return tx.commit();
                }
            }
            stack::Item::Integer(x) => {
                tx.pushf(x.as_units_number().with_unit(u.clone()));
                return tx.commit();
            }
            stack::Item::Unit(_) => panic!("invariant wasn't"),
        }
    }
    stack.pushu(u.clone());
}

/// Creates a builtin for an anonymous `Unit` (a unit without a symbol) that
/// pushes the unit.
macro_rules! anonunit {
    ($u:expr) => {
        |stack| {
            builtin_unit($u, stack);
            Ok(())
        }
    };
}

/// Creates a builtin for a `Base` that pushes a unit.
macro_rules! base {
    ($b:expr) => {
        ($b.symbol, anonunit!(&Unit::new(&[$b], &[]).unwrap()))
    };
}

/// Creates a builtin for a named `Unit` (a unit with a symbol) that pushes the
/// unit.
macro_rules! unit {
    ($u:expr) => {
        ($u.symbol.as_ref().unwrap().as_str(), anonunit!($u))
    };
}

/// Creates a builtin for a dimensionless constant that pushes the constant.
macro_rules! constx {
    ($value:expr) => {
        |stack| {
            stack.pushx($value);
            Ok(())
        }
    };
}

/// Creates a builtin for a constant with units that pushes the constant.
macro_rules! constf {
    ($value:expr, $unit:expr) => {
        |stack| {
            stack.pushf(Number::new($value).with_unit(($unit).unwrap()));
            Ok(())
        }
    };
}

/// Returns a table of builtin names and the functions that implement them.
#[allow(clippy::missing_panics_doc)]
#[must_use]
pub fn table() -> Table {
    HashMap::from([
        // Constants
        ("c", constf!(299_792_458.0, METER / SECOND) as Builtin),
        ("e", constx!(std::f64::consts::E)),
        ("g0", constf!(9.8065, (METER / SECOND).unwrap() / SECOND)),
        ("h", constf!(6.626_070_15e-34, &*JOULE * SECOND)),
        ("hbar", constf!(1.054_571_817e-34, &*JOULE * SECOND)),
        ("pi", constx!(std::f64::consts::PI)),
        // Arithmetic
        ("+", builtin_add),
        ("-", builtin_sub),
        ("*", builtin_mul),
        ("/", builtin_div),
        ("**", builtin_pow),
        ("exp", builtin_exp),
        ("sqrt", builtin_sqrt),
        ("cbrt", builtin_cbrt),
        ("/**", builtin_root),
        // Trigonometric
        ("sin", builtin_sin),
        ("cos", builtin_cos),
        ("tan", builtin_tan),
        ("asin", builtin_asin),
        ("acos", builtin_acos),
        ("atan", builtin_atan),
        // Unit Conversion
        ("drop", builtin_drop),
        ("into", builtin_into),
        // Bitwise Operations
        ("&", builtin_bitwise_and),
        ("|", builtin_bitwise_or),
        ("^", builtin_bitwise_xor),
        ("~", builtin_bitwise_complement),
        ("bin", builtin_bin),
        ("oct", builtin_oct),
        ("dec", builtin_dec),
        ("hex", builtin_hex),
        ("bset", builtin_bset),
        ("bclr", builtin_bclr),
        ("bget", builtin_bget),
        // Stack Manipulation
        ("clear", builtin_clear),
        ("dup", builtin_dup),
        ("keep", builtin_keep),
        ("pop", builtin_pop),
        ("swap", builtin_swap),
        // Units
        // SI bases
        base!(units::SECOND),
        base!(units::METER),
        base!(units::KILOGRAM),
        base!(units::AMPERE),
        base!(units::KELVIN),
        base!(units::MOLE),
        base!(units::CANDELA),
        base!(units::RADIAN),
        // Time
        base!(units::DAY),
        base!(units::HOUR),
        base!(units::MINUTE),
        // Length
        base!(units::INCH),
        base!(units::FOOT),
        base!(units::MILE),
        base!(units::NAUTICAL_MILE),
        base!(units::MIL),
        base!(units::YARD),
        // Mass
        base!(units::POUND_MASS),
        base!(units::OUNCE),
        // Temperature
        base!(units::RANKINE),
        base!(units::DEG_CELSIUS),
        base!(units::DEG_FAHRENHEIT),
        base!(units::TEMP_CELSIUS),
        base!(units::TEMP_FAHRENHEIT),
        // Angle
        base!(units::DEGREE),
        // Energy
        unit!(&*units::JOULE),
<<<<<<< HEAD
=======
        // Force
        unit!(&*units::NEWTON),
>>>>>>> c79133c3
        unit!(&*units::POUND_FORCE),
        // Power
        unit!(&*units::WATT),
        // Pressure
        unit!(&*units::PASCAL),
        unit!(&*units::PSI),
        // Electromagnetic
        unit!(&*units::VOLT),
        unit!(&*units::OHM),
        unit!(&*units::FARAD),
        unit!(&*units::TESLA),
        // SI prefixes
        base!(units::PETASECOND),
        base!(units::TERASECOND),
        base!(units::GIGASECOND),
        base!(units::MEGASECOND),
        base!(units::KILOSECOND),
        base!(units::MILLISECOND),
        base!(units::MICROSECOND),
        base!(units::NANOSECOND),
        base!(units::PICOSECOND),
        base!(units::FEMTOSECOND),
        base!(units::PETAMETER),
        base!(units::TERAMETER),
        base!(units::GIGAMETER),
        base!(units::MEGAMETER),
        base!(units::KILOMETER),
        base!(units::CENTIMETER),
        base!(units::MILLIMETER),
        base!(units::MICROMETER),
        base!(units::NANOMETER),
        base!(units::PICOMETER),
        base!(units::FEMTOMETER),
        base!(units::PETAGRAM),
        base!(units::TERAGRAM),
        base!(units::GIGAGRAM),
        base!(units::MEGAGRAM),
        base!(units::MILLIGRAM),
        base!(units::MICROGRAM),
        base!(units::NANOGRAM),
        base!(units::PICOGRAM),
        base!(units::FEMTOGRAM),
        base!(units::PETAAMPERE),
        base!(units::TERAAMPERE),
        base!(units::GIGAAMPERE),
        base!(units::MEGAAMPERE),
        base!(units::KILOAMPERE),
        base!(units::MILLIAMPERE),
        base!(units::MICROAMPERE),
        base!(units::NANOAMPERE),
        base!(units::PICOAMPERE),
        base!(units::FEMTOAMPERE),
        base!(units::PETAKELVIN),
        base!(units::TERAKELVIN),
        base!(units::GIGAKELVIN),
        base!(units::MEGAKELVIN),
        base!(units::KILOKELVIN),
        base!(units::MILLIKELVIN),
        base!(units::MICROKELVIN),
        base!(units::NANOKELVIN),
        base!(units::PICOKELVIN),
        base!(units::FEMTOKELVIN),
        base!(units::PETAMOLE),
        base!(units::TERAMOLE),
        base!(units::GIGAMOLE),
        base!(units::MEGAMOLE),
        base!(units::KILOMOLE),
        base!(units::MILLIMOLE),
        base!(units::MICROMOLE),
        base!(units::NANOMOLE),
        base!(units::PICOMOLE),
        base!(units::FEMTOMOLE),
        base!(units::PETACANDELA),
        base!(units::TERACANDELA),
        base!(units::GIGACANDELA),
        base!(units::MEGACANDELA),
        base!(units::KILOCANDELA),
        base!(units::MILLICANDELA),
        base!(units::MICROCANDELA),
        base!(units::NANOCANDELA),
        base!(units::PICOCANDELA),
        base!(units::FEMTOCANDELA),
        base!(units::PETARADIAN),
        base!(units::TERARADIAN),
        base!(units::GIGARADIAN),
        base!(units::MEGARADIAN),
        base!(units::KILORADIAN),
        base!(units::MILLIRADIAN),
        base!(units::MICRORADIAN),
        base!(units::NANORADIAN),
        base!(units::PICORADIAN),
        base!(units::FEMTORADIAN),
        unit!(&*units::PETAJOULE),
        unit!(&*units::TERAJOULE),
        unit!(&*units::GIGAJOULE),
        unit!(&*units::MEGAJOULE),
        unit!(&*units::KILOJOULE),
        unit!(&*units::MILLIJOULE),
        unit!(&*units::MICROJOULE),
        unit!(&*units::NANOJOULE),
        unit!(&*units::PICOJOULE),
        unit!(&*units::FEMTOJOULE),
        unit!(&*units::PETANEWTON),
        unit!(&*units::TERANEWTON),
        unit!(&*units::GIGANEWTON),
        unit!(&*units::MEGANEWTON),
        unit!(&*units::KILONEWTON),
        unit!(&*units::MILLINEWTON),
        unit!(&*units::MICRONEWTON),
        unit!(&*units::NANONEWTON),
        unit!(&*units::PICONEWTON),
        unit!(&*units::FEMTONEWTON),
        unit!(&*units::PETAWATT),
        unit!(&*units::TERAWATT),
        unit!(&*units::GIGAWATT),
        unit!(&*units::MEGAWATT),
        unit!(&*units::KILOWATT),
        unit!(&*units::MILLIWATT),
        unit!(&*units::MICROWATT),
        unit!(&*units::NANOWATT),
        unit!(&*units::PICOWATT),
        unit!(&*units::FEMTOWATT),
        unit!(&*units::PETAPASCAL),
        unit!(&*units::TERAPASCAL),
        unit!(&*units::GIGAPASCAL),
        unit!(&*units::MEGAPASCAL),
        unit!(&*units::KILOPASCAL),
        unit!(&*units::MILLIPASCAL),
        unit!(&*units::MICROPASCAL),
        unit!(&*units::NANOPASCAL),
        unit!(&*units::PICOPASCAL),
        unit!(&*units::FEMTOPASCAL),
        unit!(&*units::PETAVOLT),
        unit!(&*units::TERAVOLT),
        unit!(&*units::GIGAVOLT),
        unit!(&*units::MEGAVOLT),
        unit!(&*units::KILOVOLT),
        unit!(&*units::MILLIVOLT),
        unit!(&*units::MICROVOLT),
        unit!(&*units::NANOVOLT),
        unit!(&*units::PICOVOLT),
        unit!(&*units::FEMTOVOLT),
        unit!(&*units::PETAOHM),
        unit!(&*units::TERAOHM),
        unit!(&*units::GIGAOHM),
        unit!(&*units::MEGAOHM),
        unit!(&*units::KILOOHM),
        unit!(&*units::MILLIOHM),
        unit!(&*units::MICROOHM),
        unit!(&*units::NANOOHM),
        unit!(&*units::PICOOHM),
        unit!(&*units::FEMTOOHM),
        unit!(&*units::PETAFARAD),
        unit!(&*units::TERAFARAD),
        unit!(&*units::GIGAFARAD),
        unit!(&*units::MEGAFARAD),
        unit!(&*units::KILOFARAD),
        unit!(&*units::MILLIFARAD),
        unit!(&*units::MICROFARAD),
        unit!(&*units::NANOFARAD),
        unit!(&*units::PICOFARAD),
        unit!(&*units::FEMTOFARAD),
        unit!(&*units::PETATESLA),
        unit!(&*units::TERATESLA),
        unit!(&*units::GIGATESLA),
        unit!(&*units::MEGATESLA),
        unit!(&*units::KILOTESLA),
        unit!(&*units::MILLITESLA),
        unit!(&*units::MICROTESLA),
        unit!(&*units::NANOTESLA),
        unit!(&*units::PICOTESLA),
        unit!(&*units::FEMTOTESLA),
    ])
}<|MERGE_RESOLUTION|>--- conflicted
+++ resolved
@@ -703,11 +703,8 @@
         base!(units::DEGREE),
         // Energy
         unit!(&*units::JOULE),
-<<<<<<< HEAD
-=======
         // Force
         unit!(&*units::NEWTON),
->>>>>>> c79133c3
         unit!(&*units::POUND_FORCE),
         // Power
         unit!(&*units::WATT),
